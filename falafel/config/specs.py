#!/usr/bin/env python

from falafel.config import SimpleFileSpec, PatternSpec, CommandSpec, format_rpm, json_format, First, All, NoneGroup
from falafel.config import DockerHostSimpleFileSpec, DockerHostPatternSpec, DockerHostCommandSpec


static_specs = {
    "nproc.conf"                : PatternSpec(r"etc/security/limits.d/.*-nproc\.conf"),
    "display_java"              : CommandSpec("/usr/sbin/alternatives --display java"),
    "blkid"                     : First([CommandSpec("/usr/sbin/blkid -c /dev/null"),
                                    SimpleFileSpec("run/blkid"),
                                    SimpleFileSpec("sos_commands/filesys/blkid")]),
    "bond"                      : PatternSpec(r"proc/net/bonding/bond.*"),
    "catalina.out"              : First([PatternSpec(r"var/log/tomcat.*/catalina\..+", large_content=True),
                                    PatternSpec(r"tomcat-logs/tomcat.*/catalina\..+", large_content=True)]),
    "cciss"                     : PatternSpec(r"proc/driver/cciss/cciss.*"),
    "chkconfig"                 : CommandSpec("/sbin/chkconfig --list"),
    "chronyc_sources"           : CommandSpec("/usr/bin/chronyc sources"),
    "cib.xml"                   : SimpleFileSpec("var/lib/pacemaker/cib/cib.xml"),
    "cinder.conf"               : SimpleFileSpec("etc/cinder/cinder.conf"),
    "cluster.conf"              : SimpleFileSpec("etc/cluster/cluster.conf"),
    "cmdline"                   : SimpleFileSpec("proc/cmdline"),
    "cpuinfo"                   : First([SimpleFileSpec("proc/cpuinfo"),
                                    SimpleFileSpec("cpuinfo")]),
    "cobbler_settings"          : First([SimpleFileSpec("etc/cobbler/settings"),
                                    SimpleFileSpec("conf/cobbler/settings")]),
    "cobbler_modules.conf"      : First([SimpleFileSpec("etc/cobbler/modules.conf"),
                                    SimpleFileSpec("conf/cobbler/modules.conf")]),
    "corosync"                  : SimpleFileSpec("etc/sysconfig/corosync"),
    "woopsie"                   : CommandSpec(r"/usr/bin/find /var/crash /var/tmp -path '*.reports-*/whoopsie-report'"),
    "current_clocksource"       : SimpleFileSpec("sys/devices/system/clocksource/clocksource0/current_clocksource"),
    "cpuinfo_max_freq"          : PatternSpec(r"sys/devices/system/cpu/cpu0/cpufreq/cpuinfo_max_freq"),
    "date"                      : CommandSpec("/bin/date"),
    "date_iso"                  : CommandSpec("/bin/date --iso-8601=seconds"),
    "df_-alP"                   : CommandSpec("/usr/bin/df -alP"),
    "df_-al"                    : CommandSpec("/usr/bin/df -al"),
    "df_-li"                    : CommandSpec("/usr/bin/df -li"),
    "dig"                       : CommandSpec("/usr/bin/dig +dnssec . DNSKEY"),
    "dirsrv"                    : SimpleFileSpec("etc/sysconfig/dirsrv"),
    "dmesg"                     : CommandSpec("/bin/dmesg", large_content=True),
    "dmidecode"                 : CommandSpec("/usr/sbin/dmidecode"),
    "dumpe2fs-h"                : CommandSpec("/sbin/dumpe2fs -h {dumpdev}", dumpdev=r"\S+"),
    "docker_sysconfig"          : DockerHostSimpleFileSpec("etc/sysconfig/docker"),
    "docker_network"            : DockerHostSimpleFileSpec("etc/sysconfig/docker-network"),
    "docker_storage"            : DockerHostSimpleFileSpec("etc/sysconfig/docker-storage"),
    "docker_storage_setup"      : DockerHostSimpleFileSpec("etc/sysconfig/docker-storage-setup"),
    "docker_info"               : CommandSpec("/usr/bin/docker info"),
    "docker_list_images"        : CommandSpec("/usr/bin/docker images --all --no-trunc --digests"),
    "docker_list_containers"    : CommandSpec("/usr/bin/docker ps --all --no-trunc --size"),
    "docker_image_inspect"      : DockerHostCommandSpec("/usr/bin/docker inspect --type=image {DOCKER_IMAGE_NAME}"),
    "docker_container_inspect"  : DockerHostCommandSpec("/usr/bin/docker inspect --type=container {DOCKER_CONTAINER_NAME}"),
    "docker_host_machine-id"    : DockerHostSimpleFileSpec("etc/redhat-access-insights/machine-id"),
    "engine.log"                : SimpleFileSpec("var/log/ovirt-engine/engine.log", large_content=True),
    "ethtool-a"                 : CommandSpec("/sbin/ethtool -a {iface}", iface=r"\S+"),
    "ethtool-c"                 : CommandSpec("/sbin/ethtool -c {iface}", iface=r"\S+"),
    "ethtool"                   : CommandSpec("/sbin/ethtool {iface}", iface=r"[^-]\S+"),
    "ethtool-g"                 : CommandSpec("/sbin/ethtool -g {iface}", iface=r"\S+"),
    "ethtool-i"                 : CommandSpec("/sbin/ethtool -i {iface}", iface=r"\S+"),
    "ethtool-k"                 : CommandSpec("/sbin/ethtool -k {iface}", iface=r"\S+"),
    "ethtool-S"                 : CommandSpec("/sbin/ethtool -S {iface}", iface=r"\S+"),
    "dcbtool_gc_dcb"            : CommandSpec("/sbin/dcbtool gc {iface} dcb", iface=r"\S+"),
    "exim.conf"                 : SimpleFileSpec("etc/exim.conf"),
    "fdisk-l"                   : CommandSpec("/sbin/fdisk -l"),
    "fdisk-l-sos"               : PatternSpec(r"sos_commands/filesys/fdisk_-l_.+"),
    "fstab"                     : SimpleFileSpec("etc/fstab"),
    "foreman_production.log"    : SimpleFileSpec("var/log/foreman/production.log", large_content=True),
    "galera.cnf"                : SimpleFileSpec("etc/my.cnf.d/galera.cnf"),
    "getenforce"                : CommandSpec("/usr/sbin/getenforce"),
    "getsebool"                 : CommandSpec("/usr/sbin/getsebool -a"),
    "glance-api.conf"           : SimpleFileSpec("etc/glance/glance-api.conf"),
    "glance-cache.conf"         : SimpleFileSpec("etc/glance/glance-cache.conf"),
    "glance-registry.conf"      : SimpleFileSpec("etc/glance/glance-registry.conf"),
    "grub2.cfg"                 : SimpleFileSpec("boot/grub2/grub.cfg"),
    "grub.conf"                 : SimpleFileSpec("boot/grub/grub.conf"),
    "grub_config_perms"         : CommandSpec("/usr/bin/ls -l /boot/grub2/grub.cfg"),
    "haproxy_cfg"               : SimpleFileSpec("etc/haproxy/haproxy.cfg"),
    "heat.conf"                 : SimpleFileSpec("etc/heat/heat.conf"),
    "heat_crontab"              : CommandSpec("/usr/bin/crontab -l -u heat"),
    "hostname"                  : CommandSpec("/bin/hostname"),
    "hosts"                     : SimpleFileSpec("etc/hosts"),
    "hponcfg-g"                 : CommandSpec("hponcfg -g"),
    "sysconfig_httpd"           : SimpleFileSpec("etc/sysconfig/httpd"),
    "httpd_access_log"          : SimpleFileSpec("var/log/httpd/access_log", large_content=True),
    "httpd.conf"                : First([PatternSpec(r"etc/httpd/conf/httpd\.conf"),
                                    PatternSpec(r"conf/httpd/conf/httpd\.conf")]),
    "httpd.conf.d"              : First([PatternSpec(r"etc/httpd/conf.d/.+\.conf"),
                                    PatternSpec(r"conf/httpd/conf.d/.+\.conf")]),
    "httpd_ssl_access_log"      : SimpleFileSpec("var/log/httpd/ssl_access_log", large_content=True),
    "ifcfg"                     : PatternSpec(r"etc/sysconfig/network-scripts/ifcfg-.*"),
    "ifconfig"                  : First([CommandSpec("/sbin/ifconfig -a"),
                                    SimpleFileSpec("ifconfig"),
                                    SimpleFileSpec("sos_commands/foreman/foreman-debug/ifconfig")]),
    "imagemagick_policy"        : PatternSpec(r"etc/ImageMagick.*/policy\.xml"),
    "init.ora"                  : SimpleFileSpec("{ORACLE_HOME}/dbs/init.ora"),
    "installed-rpms"            : First([CommandSpec("/bin/rpm -qa --qf='%s'" % format_rpm(), multi_output=False),
                                    CommandSpec("/bin/rpm -qa --qf='%s'" % format_rpm(1), multi_output=False),
                                    CommandSpec("/bin/rpm -qa --qf='%s'" % format_rpm(3), multi_output=False),
                                    CommandSpec("/bin/rpm -qa --qf='%s'" % json_format(), multi_output=False),
                                    SimpleFileSpec("installed-rpms"),
                                    SimpleFileSpec("rpm-manifest")]),
    "interrupts"                : SimpleFileSpec("proc/interrupts"),
    "ip_addr"                   : CommandSpec("/sbin/ip addr"),
    "ip_route_show_table_all"   : CommandSpec("/sbin/ip route show table all"),
    "iptables"                  : CommandSpec("/sbin/iptables-save"),
    "ipv4_neigh"                : CommandSpec("/sbin/ip -4 neighbor show nud all"),
    "kdump.conf"                : SimpleFileSpec("etc/kdump.conf"),
    "kdump"                     : SimpleFileSpec("etc/sysconfig/kdump"),
    "kexec_crash_loaded"        : SimpleFileSpec("sys/kernel/kexec_crash_loaded"),
    "keystone_crontab"          : CommandSpec("/usr/bin/crontab -l -u keystone"),
    "keystone.conf"             : SimpleFileSpec("etc/keystone/keystone.conf"),
    "ksmstate"                  : SimpleFileSpec("sys/kernel/mm/ksm/run"),
    "libvirtd.log"              : SimpleFileSpec("var/log/libvirt/libvirtd.log"),
    "limits.conf"               : SimpleFileSpec("etc/security/limits.conf"),
    "limits.d"                  : PatternSpec(r"etc/security/limits.d/.*"),
    "locale"                    : CommandSpec("/usr/bin/locale"),
    "lsblk"                     : CommandSpec("/bin/lsblk"),
    "lscpu"                     : CommandSpec("/usr/bin/lscpu"),
    "lsinitrd_lvm.conf"         : All([CommandSpec("/sbin/lsinitrd -f /etc/lvm/lvm.conf"),
                                    CommandSpec("/usr/bin/lsinitrd -f /etc/lvm/lvm.conf")]),
    "lsof"                      : CommandSpec("/usr/sbin/lsof", large_content=True),
    "ls_boot"                   : CommandSpec("/bin/ls -lanR /boot"),
    "ls_dev"                    : CommandSpec("/bin/ls -lanR /dev"),
    "ls_etc"                    : CommandSpec("/bin/ls -lanR /etc"),
    "lsmod"                     : CommandSpec("/sbin/lsmod"),
    "lspci"                     : CommandSpec("/sbin/lspci"),
    "lvm.conf"                  : SimpleFileSpec("etc/lvm/lvm.conf"),
    "lvs"                       : NoneGroup([CommandSpec('/sbin/lvs -a -o +lv_tags,devices --config="global{locking_type=0}"')]),
    "lvs_noheadings"            : CommandSpec("/sbin/lvs --nameprefixes --noheadings --separator='|' -a -o lv_name,vg_name,lv_size,region_size,mirror_log,lv_attr,devices,region_size --config=\"global{locking_type=0}\""),
    "mdstat"                    : SimpleFileSpec("proc/mdstat"),
    "meminfo"                   : First([SimpleFileSpec("proc/meminfo"),
                                    SimpleFileSpec("meminfo")]),
    "messages"                  : SimpleFileSpec("var/log/messages", large_content=True),
    "modinfo"                   : CommandSpec("/usr/sbin/modinfo {module}", module=r"\S+"),
    "modprobe.conf"             : SimpleFileSpec("etc/modprobe.conf"),
    "modprobe.d"                : PatternSpec(r"etc/modprobe.d/.*\.conf"),
    "mount"                     : CommandSpec("/bin/mount"),
    "multipath.conf"            : SimpleFileSpec("etc/multipath.conf"),
    "multipath_-v4_-ll"         : CommandSpec("/sbin/multipath -v4 -ll"),
    "named-checkconf_p"         : CommandSpec("/usr/sbin/named-checkconf -p"),
    "netconsole"                : SimpleFileSpec("etc/sysconfig/netconsole"),
    "netstat"                   : CommandSpec("/bin/netstat -neopa"),
    "netstat-s"                 : CommandSpec("/bin/netstat -s"),
    "netstat_-agn"              : CommandSpec("/bin/netstat -agn"),
    "neutron.conf"              : SimpleFileSpec("etc/neutron/neutron.conf"),
    "neutron_plugin.ini"        : SimpleFileSpec("etc/neutron/plugin.ini"),
    "nfnetlink_queue"           : SimpleFileSpec("proc/net/netfilter/nfnetlink_queue"),
    "nova.conf"                 : SimpleFileSpec("etc/nova/nova.conf"),
    "nscd.conf"                 : SimpleFileSpec("etc/nscd.conf"),
    "nsswitch.conf"             : SimpleFileSpec("etc/nsswitch.conf"),
    "ntpq_pn"                   : CommandSpec("/usr/sbin/ntpq -pn"),
    "ovirt_engine_confd"        : PatternSpec(r"etc/ovirt-engine/engine.conf.d/.*"),
    "ovirt_engine_server.log"   : SimpleFileSpec("var/log/ovirt-engine/server.log"),
    "ovs-vsctl_show"            : CommandSpec("/usr/bin/ovs-vsctl show"),
    "pacemaker.log"             : SimpleFileSpec("var/log/pacemaker.log"),
    "parted_-l"                 : CommandSpec("/sbin/parted -l"),
    "parted_-s-sos"             : First([PatternSpec(r"sos_commands/block/parted-s_.+"),
                                    PatternSpec(r"sos_commands/filesys/parted_-s_.+")]),
    "password-auth"             : SimpleFileSpec("etc/pam.d/password-auth"),
    "pluginconf.d"              : PatternSpec(r"etc/yum/pluginconf.d/\w+\.conf"),
    "postgresql.conf"           : First([SimpleFileSpec("var/lib/pgsql/data/postgresql.conf"),
                                    SimpleFileSpec("opt/rh/postgresql92/root/var/lib/pgsql/data/postgresql.conf"),
                                    SimpleFileSpec("database/postgresql.conf")]),
    "postgresql.log"            : First([PatternSpec(r"var/lib/pgsql/data/pg_log/postgresql-.+\.log", large_content=True),
                                    PatternSpec(r"opt/rh/postgresql92/root/var/lib/pgsql/data/pg_log/postgresql-.+\.log", large_content=True),
                                    PatternSpec(r"database/postgresql-.+\.log", large_content=True)]),
    "ps_aux"                    : CommandSpec("/bin/ps aux"),
    "ps_auxcww"                 : CommandSpec("/bin/ps auxcww"),
    "ps_auxwww"                 : SimpleFileSpec("sos_commands/process/ps_auxwww"),
    "pvs"                       : NoneGroup([CommandSpec('/sbin/pvs -a -v -o +pv_mda_free,pv_mda_size,pv_mda_count,pv_mda_used_count,pe_count --config="global{locking_type=0}"')]),
    "pvs_noheadings"            : CommandSpec("/sbin/pvs --nameprefixes --noheadings --separator='|' -a -o pv_all,vg_name --config=\"global{locking_type=0}\""),
    "spfile.ora"                : PatternSpec(r"{ORACLE_HOME}/dbs/spfile.*\.ora"),
    "rabbitmq_policies"         : CommandSpec("rabbitmqctl list_policies"),
    "rabbitmq_queues"           : CommandSpec("rabbitmqctl list_queues name messages consumers auto_delete"),
    "rabbitmq_report"           : CommandSpec("rabbitmqctl report"),
    "rabbitmq_users"            : CommandSpec("rabbitmqctl list_users"),
    "rc.local"                  : SimpleFileSpec("etc/rc.d/rc.local"),
    "redhat-release"            : SimpleFileSpec("etc/redhat-release"),
    "resolv.conf"               : SimpleFileSpec("etc/resolv.conf"),
    "rhn.conf"                  : First([SimpleFileSpec("etc/rhn/rhn.conf"),
                                    SimpleFileSpec("conf/rhn/rhn/rhn.conf")]),
    "rhn-charsets"              : First([CommandSpec("/usr/bin/rhn-charsets"),
                                    SimpleFileSpec("database-character-sets")]),
    "rhn-entitlement-cert.xml"  : First([PatternSpec(r"etc/sysconfig/rhn/rhn-entitlement-cert\.xml.*"),
                                    PatternSpec(r"conf/rhn/sysconfig/rhn/rhn-entitlement-cert\.xml.*")]),
    "rhn_hibernate.conf"        : First([SimpleFileSpec("usr/share/rhn/config-defaults/rhn_hibernate.conf"),
                                    SimpleFileSpec("config-defaults/rhn_hibernate.conf")]),
    "rhn-schema-version"        : First([CommandSpec("/usr/bin/rhn-schema-version"),
                                    SimpleFileSpec("database-schema-version")]),
    "rhn-schema-stats"          : First([CommandSpec("/usr/bin/rhn-schema-stats -"),
                                    SimpleFileSpec("database/schema-stats.log")]),
<<<<<<< HEAD
    "rhn_server_xmlrpc.log"     : SimpleFileSpec("var/log/rhn/rhn_server_xmlrpc.log", large_content=True),
    "rhn_taskomatic_daemon.log" : SimpleFileSpec("var/log/rhn/rhn_taskomatic_daemon.log", large_content=True),
    "root_crontab"              : CommandSpec("/usr/bin/crontab -l -u root"),
    "route"                     : First([CommandSpec("/sbin/route -n"),
                                    SimpleFileSpec("route")]),
=======
    "rhn_taskomatic_daemon.log" : First([SimpleFileSpec("var/log/rhn/rhn_taskomatic_daemon.log", large_content=True),
                                    SimpleFileSpec("rhn-logs/rhn/rhn_taskomatic_daemon.log", large_content=True)]),
    "root_crontab"              : First([CommandSpec("/usr/bin/crontab -l -u root"),
                                    SimpleFileSpec("sos_commands/crontab")]),
    "route"                     : CommandSpec("/sbin/route -n"),
>>>>>>> 6c815802
    "rpm_-V_packages"           : CommandSpec("/bin/rpm -V coreutils procps procps-ng shadow-utils passwd sudo"),
    "rsyslog.conf"              : SimpleFileSpec("etc/rsyslog.conf"),
    "samba"                     : SimpleFileSpec("etc/samba/smb.conf"),
    "satellite_version.rb"      : First([SimpleFileSpec("usr/share/foreman/lib/satellite/version.rb"),
                                    SimpleFileSpec("sos_commands/foreman/foreman-debug/satellite_version"),
                                    SimpleFileSpec("satellite_version")]),
    "scsi"                      : SimpleFileSpec("proc/scsi/scsi"),
    "secure"                    : SimpleFileSpec("var/log/secure", large_content=True),
    "selinux-config"            : SimpleFileSpec("etc/selinux/config"),
    "sestatus"                  : CommandSpec("/usr/sbin/sestatus -b"),
    "slapd_errors"              : PatternSpec(r"var/log/dirsrv/slapd-.*/errors"),
    "ssh_config"                : SimpleFileSpec("etc/ssh/ssh_config"),
    "sshd_config"               : SimpleFileSpec("etc/ssh/sshd_config"),
    "sshd_config_perms"         : CommandSpec("/bin/ls -l /etc/ssh/sshd_config"),
    "sysctl"                    : CommandSpec("/sbin/sysctl -a"),
    "sysctl.conf"               : SimpleFileSpec("etc/sysctl.conf"),
    "sysctl.conf_initramfs"     : CommandSpec("/usr/bin/lsinitrd /boot/initramfs-*kdump.img -f /etc/sysctl.conf /etc/sysctl.d/*.conf"),
    "systemctl_list-unit-files" : CommandSpec("/bin/systemctl list-unit-files"),
    "systemd_system.conf"       : SimpleFileSpec("etc/systemd/system.conf"),
    "systemd_docker"            : SimpleFileSpec("usr/lib/systemd/system/docker.service"),
    "systemid"                  : First([SimpleFileSpec("etc/sysconfig/rhn/systemid"),
                                    SimpleFileSpec("conf/rhn/sysconfig/rhn/systemid")]),
    "tomcat_web.xml"            : First([PatternSpec(r"etc/tomcat.*/web\.xml"),
                                    PatternSpec(r"conf/tomcat/tomcat.*/web\.xml")]),
    "udev-persistent-net.rules" : SimpleFileSpec("etc/udev/rules.d/70-persistent-net.rules"),
    "uname"                     : CommandSpec("/bin/uname -a"),
    "up2date"                   : SimpleFileSpec("etc/sysconfig/rhn/up2date"),
    "uptime"                    : CommandSpec("/usr/bin/uptime"),
    "vgdisplay"                 : CommandSpec("/sbin/vgdisplay"),
    "vgs"                       : NoneGroup([CommandSpec('/sbin/vgs -v -o +vg_mda_count,vg_mda_free,vg_mda_size,vg_mda_used_count,vg_tags --config="global{locking_type=0}"')]),
    "vgs_noheadings"            : CommandSpec("/sbin/vgs --nameprefixes --noheadings --separator='|' -a -o vg_all --config=\"global{locking_type=0}\""),
    "vdsm.conf"                 : SimpleFileSpec("etc/vdsm/vdsm.conf"),
    "vdsm.log"                  : SimpleFileSpec("var/log/vdsm/vdsm.log"),
    "virt-what"                 : CommandSpec("/usr/sbin/virt-what"),
    "vmcore-dmesg"              : PatternSpec(r"var/crash/.*/vmcore-dmesg\.txt", large_content=True),
    "vsftpd.conf"               : SimpleFileSpec("etc/vsftpd/vsftpd.conf"),
    "vsftpd"                    : SimpleFileSpec("etc/pam.d/vsftpd"),
    "yum-repolist"              : CommandSpec("/usr/bin/yum -C repolist"),
    "yum.log"                   : SimpleFileSpec("var/log/yum.log"),
    "yum.repos.d"               : PatternSpec(r"etc/yum.repos.d/.*")

}

pre_commands = {
    "iface": "/sbin/ip -o link | awk -F ': ' '/.*link\\/ether/ {print $2}'",
    "block": "/bin/ls /sys/block | awk '!/^ram|^\\.+$/ {print \"/dev/\" $1 \" unit s print\"}'",
    "module": "/bin/ls /sys/module"
}

meta_files = {
    "machine-id"                : SimpleFileSpec("etc/redhat-access-insights/machine-id"),
    "branch_info"               : SimpleFileSpec("branch_info"),
    "uploader_log"              : SimpleFileSpec("var/log/redhat-access-insights/redhat-access-insights.log"),
    "metadata.json"             : SimpleFileSpec("metadata.json")
}

# flake8: noqa<|MERGE_RESOLUTION|>--- conflicted
+++ resolved
@@ -188,19 +188,12 @@
                                     SimpleFileSpec("database-schema-version")]),
     "rhn-schema-stats"          : First([CommandSpec("/usr/bin/rhn-schema-stats -"),
                                     SimpleFileSpec("database/schema-stats.log")]),
-<<<<<<< HEAD
     "rhn_server_xmlrpc.log"     : SimpleFileSpec("var/log/rhn/rhn_server_xmlrpc.log", large_content=True),
-    "rhn_taskomatic_daemon.log" : SimpleFileSpec("var/log/rhn/rhn_taskomatic_daemon.log", large_content=True),
-    "root_crontab"              : CommandSpec("/usr/bin/crontab -l -u root"),
-    "route"                     : First([CommandSpec("/sbin/route -n"),
-                                    SimpleFileSpec("route")]),
-=======
     "rhn_taskomatic_daemon.log" : First([SimpleFileSpec("var/log/rhn/rhn_taskomatic_daemon.log", large_content=True),
                                     SimpleFileSpec("rhn-logs/rhn/rhn_taskomatic_daemon.log", large_content=True)]),
     "root_crontab"              : First([CommandSpec("/usr/bin/crontab -l -u root"),
                                     SimpleFileSpec("sos_commands/crontab")]),
     "route"                     : CommandSpec("/sbin/route -n"),
->>>>>>> 6c815802
     "rpm_-V_packages"           : CommandSpec("/bin/rpm -V coreutils procps procps-ng shadow-utils passwd sudo"),
     "rsyslog.conf"              : SimpleFileSpec("etc/rsyslog.conf"),
     "samba"                     : SimpleFileSpec("etc/samba/smb.conf"),
